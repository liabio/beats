--- conflicted
+++ resolved
@@ -36,11 +36,7 @@
         wget "$env:GVM_DL" -Outfile C:\Windows\System32\gvm.exe
       }
   - ps: gvm --format=powershell $(Get-Content .go-version) | Invoke-Expression
-<<<<<<< HEAD
-  # AppVeyor installed mingw is 32-bit only.
-=======
   # AppVeyor installed mingw is 32-bit only so install 64-bit version.
->>>>>>> c5c05b51
   - ps: >-
       if(!(Test-Path "C:\tools\mingw64\bin\gcc.exe")) {
         cinst mingw > mingw-install.txt
