// Licensed to Elasticsearch B.V. under one or more contributor
// license agreements. See the NOTICE file distributed with
// this work for additional information regarding copyright
// ownership. Elasticsearch B.V. licenses this file to you under
// the Apache License, Version 2.0 (the "License"); you may
// not use this file except in compliance with the License.
// You may obtain a copy of the License at
//
//     http://www.apache.org/licenses/LICENSE-2.0
//
// Unless required by applicable law or agreed to in writing,
// software distributed under the License is distributed on an
// "AS IS" BASIS, WITHOUT WARRANTIES OR CONDITIONS OF ANY
// KIND, either express or implied.  See the License for the
// specific language governing permissions and limitations
// under the License.

// +build integration

package memory

import (
	"testing"

	"github.com/stretchr/testify/assert"

	mbtest "github.com/elastic/beats/metricbeat/mb/testing"
)

func TestData(t *testing.T) {
<<<<<<< HEAD
	f := mbtest.NewReportingMetricSetV2(t, getConfig())
	events, errs := mbtest.ReportingFetchV2(f)
=======
	f := mbtest.NewReportingMetricSetV2Error(t, getConfig())
	events, errs := mbtest.ReportingFetchV2Error(f)
>>>>>>> de955be0
	if len(errs) > 0 {
		t.Fatalf("Expected 0 error, had %d. %v\n", len(errs), errs)
	}
	assert.NotEmpty(t, events)

<<<<<<< HEAD
	if err := mbtest.WriteEventsReporterV2(f, t, ""); err != nil {
=======
	if err := mbtest.WriteEventsReporterV2Error(f, t, ""); err != nil {
>>>>>>> de955be0
		t.Fatal("write", err)
	}
}

func getConfig() map[string]interface{} {
	return map[string]interface{}{
		"module":     "docker",
		"metricsets": []string{"memory"},
		"hosts":      []string{"unix:///var/run/docker.sock"},
	}
}<|MERGE_RESOLUTION|>--- conflicted
+++ resolved
@@ -28,23 +28,14 @@
 )
 
 func TestData(t *testing.T) {
-<<<<<<< HEAD
-	f := mbtest.NewReportingMetricSetV2(t, getConfig())
-	events, errs := mbtest.ReportingFetchV2(f)
-=======
 	f := mbtest.NewReportingMetricSetV2Error(t, getConfig())
 	events, errs := mbtest.ReportingFetchV2Error(f)
->>>>>>> de955be0
 	if len(errs) > 0 {
 		t.Fatalf("Expected 0 error, had %d. %v\n", len(errs), errs)
 	}
 	assert.NotEmpty(t, events)
 
-<<<<<<< HEAD
-	if err := mbtest.WriteEventsReporterV2(f, t, ""); err != nil {
-=======
 	if err := mbtest.WriteEventsReporterV2Error(f, t, ""); err != nil {
->>>>>>> de955be0
 		t.Fatal("write", err)
 	}
 }
