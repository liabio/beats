<<<<<<< HEAD
FROM golang:1.13.6
=======
FROM golang:1.13.7
MAINTAINER Pier-Hugues Pellerin <ph@elastic.co>
>>>>>>> 16901291

RUN \
    apt-get update \
      && apt-get install -y --no-install-recommends \
         netcat \
         rsync \
         python3 \
         python3-pip \
         python3-venv \
      && rm -rf /var/lib/apt/lists/*

ENV PYTHON_ENV=/tmp/python-env

RUN pip3 install --upgrade pip
RUN pip3 install --upgrade setuptools
RUN pip3 install --upgrade docker-compose==1.23.2

# Setup work environment
ENV FUNCTIONBEAT_PATH /go/src/github.com/elastic/beats/x-pack/functionbeat

RUN mkdir -p $FUNCTIONBEAT_PATH/build/coverage
WORKDIR $FUNCTIONBEAT_PATH<|MERGE_RESOLUTION|>--- conflicted
+++ resolved
@@ -1,9 +1,4 @@
-<<<<<<< HEAD
-FROM golang:1.13.6
-=======
 FROM golang:1.13.7
-MAINTAINER Pier-Hugues Pellerin <ph@elastic.co>
->>>>>>> 16901291
 
 RUN \
     apt-get update \
